--- conflicted
+++ resolved
@@ -268,11 +268,7 @@
 	for mod.T > mod.Tmin {
 		for i, indi := range pop.Individuals {
 			// Generate a random neighbour through mutation
-<<<<<<< HEAD
-			var neighbour = indi.Copy()
-=======
 			var neighbour = indi.Clone()
->>>>>>> 4816bde6
 			neighbour.Mutate(pop.rng)
 			neighbour.Evaluate()
 			if neighbour.Fitness < indi.Fitness {
@@ -319,11 +315,7 @@
 func (mod ModMutationOnly) Apply(pop *Population) {
 	var chosen, positions = mod.Selector.Apply(mod.NChosen, pop.Individuals, pop.rng)
 	for i, indi := range chosen {
-<<<<<<< HEAD
-		var mutant = indi.Copy()
-=======
 		var mutant = indi.Clone()
->>>>>>> 4816bde6
 		mutant.Mutate(pop.rng)
 		mutant.Evaluate()
 		if !mod.Strict || (mod.Strict && mutant.Fitness > indi.Fitness) {

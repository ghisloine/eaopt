--- conflicted
+++ resolved
@@ -1,12 +1,5 @@
 ## Ideas
 
-<<<<<<< HEAD
-- Speciation
-- Slice interface
-
-- Add functional tests with deterministic operators to make everything works
-=======
->>>>>>> 4816bde6
 - Add more example usage
 - Add a way to compare individuals based on their genome to improve speciation
 - Make it easier to test models. Also make sure they work as expected.

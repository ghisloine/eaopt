--- conflicted
+++ resolved
@@ -154,11 +154,7 @@
 
     // Add a custom print function to track progress
     ga.Callback = func(ga *eaopt.GA) {
-<<<<<<< HEAD
         fmt.Printf("Best fitness at generation %d: %f\n", ga.Generations, ga.HallOfFame[0].Fitness)
-=======
-        fmt.Printf("Best fitness at generation %d: %f\n", ga.NGenerations, ga.HallOfFame[0].Fitness)
->>>>>>> fef97a92
     }
 
     // Find the minimum

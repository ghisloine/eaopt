--- conflicted
+++ resolved
@@ -33,18 +33,12 @@
 	}
 }
 
-<<<<<<< HEAD
-// Copy returns the same exact same individual but with a different pointer.
-func (indi Individual) Copy() Individual {
-	return MakeIndividual(indi.Genome)
-=======
 // Clone an individual to produce a new individual with a different pointer.
 func (indi Individual) Clone() Individual {
 	var clone = MakeIndividual(indi.Genome)
 	clone.Fitness = indi.Fitness
 	clone.Evaluated = true
 	return clone
->>>>>>> 4816bde6
 }
 
 // Evaluate the fitness of an individual. Don't evaluate individuals that have

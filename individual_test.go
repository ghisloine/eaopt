--- conflicted
+++ resolved
@@ -10,11 +10,7 @@
 	var (
 		genome = MakeVector(makeRandomNumberGenerator())
 		indi1  = MakeIndividual(genome)
-<<<<<<< HEAD
-		indi2  = indi1.Copy()
-=======
 		indi2  = indi1.Clone()
->>>>>>> 4816bde6
 	)
 	if &indi1 == &indi2 || &indi1.Genome == &indi2.Genome {
 		t.Error("Individual was not deep copied")
@@ -69,18 +65,6 @@
 		var indis = makeIndividuals(n, MakeVector, rng)
 		if len(indis) != n {
 			t.Error("makeIndividuals didn't generate the right number of individuals")
-		}
-	}
-}
-
-func TestDeepCopyIndividuals(t *testing.T) {
-	var (
-		indis    = makeIndividuals(10, MakeVector, makeRandomNumberGenerator())
-		newIndis = indis.Copy()
-	)
-	for i := range indis {
-		if &indis[i] == &newIndis[i] || &indis[i].Genome == &newIndis[i].Genome {
-			t.Error("Individual was not deep copied")
 		}
 	}
 }
